import torch
import torch.nn as nn
from torch.autograd import Variable
import onmt
import onmt.modules
from onmt.modules import aeq
from onmt.modules.Gate import ContextGateFactory
from torch.nn.utils.rnn import pad_packed_sequence as unpack
from torch.nn.utils.rnn import pack_padded_sequence as pack


class Encoder(nn.Module):
    """
    Encoder recurrent neural network.
    """
    def __init__(self, opt, dicts, feature_dicts=None, embeddings=None):
        """
        Args:
            opt: Model options.
            dicts: The src vocab
            features_dicts: List of src feature vocabs.
        """
        # Number of rnn layers.
        self.layers = opt.layers

        # Use a bidirectional model.
        self.num_directions = 2 if opt.brnn else 1
        assert opt.rnn_size % self.num_directions == 0

        # Size of the encoder RNN.
        self.hidden_size = opt.rnn_size // self.num_directions
        input_size = opt.word_vec_size

        super(Encoder, self).__init__()
        if embeddings is None:
            self.embeddings = onmt.modules.Embeddings(opt, dicts,
                                                      feature_dicts)
        else:
            self.embeddings = embeddings

        # The Encoder RNN.
        self.encoder_layer = opt.encoder_layer
        pad = dicts.stoi[onmt.IO.PAD_WORD]
        if self.encoder_layer == "transformer":
            self.transformer = nn.ModuleList(
                [onmt.modules.TransformerEncoder(self.hidden_size, opt,
                                                 pad=pad)
                 for i in range(opt.layers)])
        else:
            self.rnn = getattr(nn, opt.rnn_type)(
                 input_size, self.hidden_size,
                 num_layers=opt.layers,
                 dropout=opt.dropout,
                 bidirectional=opt.brnn)

    def forward(self, input, lengths, hidden=None):
        # CHECKS
        s_len, n_batch, n_feats = input.size()
        n_batch_, = lengths.size()
        aeq(n_batch, n_batch_)
        # END CHECKS

        emb = self.embeddings(input)
        s_len, n_batch, vec_size = emb.size()

        if self.encoder_layer == "mean":
            # Take mean as final state.
            mean = emb.mean(0) \
                   .expand(self.layers, n_batch, vec_size)
            return (mean, mean), emb

        elif self.encoder_layer == "transformer":
            # Self-attention tranformer.
            out = emb.transpose(0, 1).contiguous()
            for i in range(self.layers):
                out = self.transformer[i](out, input[:, :, 0].transpose(0, 1))
            return Variable(emb.data), out.transpose(0, 1).contiguous()
        else:
            # Standard RNN encoder.
            packed_emb = pack(emb, lengths.tolist())
            outputs, hidden_t = self.rnn(packed_emb, hidden)
            outputs = unpack(outputs)[0]
            return hidden_t, outputs


class Decoder(nn.Module):
    """
    Decoder + Attention recurrent neural network.
    """

    def __init__(self, opt, dicts, embeddings=None):
        """
        Args:
            opt: model options
            dicts: Target vocab object
        """
        self.layers = opt.layers
        self.decoder_layer = opt.decoder_layer
        self._coverage = opt.coverage_attn
        self.hidden_size = opt.rnn_size
        self.input_feed = opt.input_feed
        input_size = opt.word_vec_size
        if self.input_feed:
            input_size += opt.rnn_size

        super(Decoder, self).__init__()
        if embeddings is None:
            self.embeddings = onmt.modules.Embeddings(opt, dicts, None)
        else:
<<<<<<< HEAD
            assert (embeddings.feature_dicts is None), \
=======
            print(embeddings.feature_dicts)
            assert embeddings.feature_dicts is None or len(embeddings.feature_dicts) == 0, \
>>>>>>> f7c5beca
                   'decoder embeddings should not contain `feature_dicts`'
            self.embeddings = embeddings
        pad = dicts.stoi[onmt.IO.PAD_WORD]
        if self.decoder_layer == "transformer":
            self.transformer = nn.ModuleList(
                [onmt.modules.TransformerDecoder(self.hidden_size, opt,
                                                 pad=pad)
                 for _ in range(opt.layers)])
        else:
            if opt.rnn_type == "LSTM":
                stackedCell = onmt.modules.StackedLSTM
            else:
                stackedCell = onmt.modules.StackedGRU
            self.rnn = stackedCell(opt.layers, input_size,
                                   opt.rnn_size, opt.dropout)
            self.context_gate = None
            if opt.context_gate is not None:
                self.context_gate = ContextGateFactory(
                    opt.context_gate, input_size,
                    opt.rnn_size, opt.rnn_size,
                    opt.rnn_size
                )

        self.dropout = nn.Dropout(opt.dropout)

        # Std attention layer.
        self.attn = onmt.modules.GlobalAttention(opt.rnn_size,
                                                 coverage=self._coverage,
                                                 attn_type=opt.attention_type)

        # Separate Copy Attention.
        self._copy = False
        if opt.copy_attn:
            self.copy_attn = onmt.modules.GlobalAttention(
                opt.rnn_size, attn_type=opt.attention_type)
            self._copy = True

    def forward(self, input, src, context, state):
        """
        Forward through the decoder.

        Args:
            input (LongTensor):  (len x batch) -- Input tokens
            src (LongTensor)
            context:  (src_len x batch x rnn_size)  -- Memory bank
            state: an object initializing the decoder.

        Returns:
            outputs: (len x batch x rnn_size)
            final_states: an object of the same form as above
            attns: Dictionary of (src_len x batch)
        """
        # CHECKS
        t_len, n_batch = input.size()
        s_len, n_batch_, _ = src.size()
        s_len_, n_batch__, _ = context.size()
        aeq(n_batch, n_batch_, n_batch__)
        # aeq(s_len, s_len_)
        # END CHECKS
        if self.decoder_layer == "transformer":
            if state.previous_input:
                input = torch.cat([state.previous_input.squeeze(2), input], 0)

        emb = self.embeddings(input.unsqueeze(2))

        # n.b. you can increase performance if you compute W_ih * x for all
        # iterations in parallel, but that's only possible if
        # self.input_feed=False
        outputs = []

        # Setup the different types of attention.
        attns = {"std": []}
        if self._copy:
            attns["copy"] = []
        if self._coverage:
            attns["coverage"] = []

        if self.decoder_layer == "transformer":
            # Tranformer Decoder.
            assert isinstance(state, TransformerDecoderState)
            output = emb.transpose(0, 1).contiguous()
            src_context = context.transpose(0, 1).contiguous()
            for i in range(self.layers):
                output, attn \
                    = self.transformer[i](output, src_context,
                                          src[:, :, 0].transpose(0, 1),
                                          input.transpose(0, 1))
            outputs = output.transpose(0, 1).contiguous()
            if state.previous_input:
                outputs = outputs[state.previous_input.size(0):]
                attn = attn[:, state.previous_input.size(0):]
                # attn = torch.stack([attn])
            attns["std"] = attn.transpose(0, 1).contiguous()
            if self._copy:
                attns["copy"] = attn.transpose(0, 1).contiguous()
            # print(attns["copy"].size())
            state = TransformerDecoderState(input.unsqueeze(2))
        else:
            assert isinstance(state, RNNDecoderState)
            output = state.input_feed.squeeze(0)
            hidden = state.hidden
            # CHECKS
            n_batch_, _ = output.size()
            aeq(n_batch, n_batch_)
            # END CHECKS

            coverage = state.coverage.squeeze(0) \
                if state.coverage is not None else None

            # Standard RNN decoder.
            for i, emb_t in enumerate(emb.split(1)):
                emb_t = emb_t.squeeze(0)
                if self.input_feed:
                    emb_t = torch.cat([emb_t, output], 1)

                rnn_output, hidden = self.rnn(emb_t, hidden)
                attn_output, attn = self.attn(rnn_output,
                                              context.transpose(0, 1))
                attns["std"] += [attn]

                # COVERAGE
                if self._coverage:
                    coverage = (coverage + attn) if coverage else attn
                    attns["coverage"] += [coverage]

                # COPY
                if self._copy:
                    _, copy_attn = self.copy_attn(attn_output,
                                                  context.transpose(0, 1))
                    attns["copy"] += [copy_attn]

                if self.context_gate is not None:
                    output = self.context_gate(
                        emb_t, rnn_output, attn_output
                    )
                    output = self.dropout(output)
                else:
                    output = self.dropout(attn_output)
                outputs += [output]

            state = RNNDecoderState(hidden, output.unsqueeze(0),
                                    coverage.unsqueeze(0)
                                    if coverage is not None else None)
            outputs = torch.stack(outputs)
            for k in attns:
                attns[k] = torch.stack(attns[k])
        return outputs, state, attns


class NMTModel(nn.Module):
    def __init__(self, encoder, decoder, multigpu=False):
        self.multigpu = multigpu
        super(NMTModel, self).__init__()
        self.encoder = encoder
        self.decoder = decoder

    def _fix_enc_hidden(self, h):
        """
        The encoder hidden is  (layers*directions) x batch x dim
        We need to convert it to layers x batch x (directions*dim)
        """
        if self.encoder.num_directions == 2:
            h = torch.cat([h[0:h.size(0):2], h[1:h.size(0):2]], 2)
        return h

    def init_decoder_state(self, context, enc_hidden):
        if self.decoder.decoder_layer == "transformer":
            return TransformerDecoderState()
        elif isinstance(enc_hidden, tuple):
            dec = RNNDecoderState(tuple([self._fix_enc_hidden(enc_hidden[i])
                                         for i in range(len(enc_hidden))]))
        else:
            dec = RNNDecoderState(self._fix_enc_hidden(enc_hidden))
        dec.init_input_feed(context, self.decoder.hidden_size)
        return dec

    def forward(self, src, tgt, lengths, dec_state=None):
        """
        Args:
            src, tgt, lengths
            dec_state: A decoder state object

        Returns:
            outputs (FloatTensor): (len x batch x rnn_size) -- Decoder outputs.
            attns (FloatTensor): Dictionary of (src_len x batch)
            dec_hidden (FloatTensor): tuple (1 x batch x rnn_size)
                                      Init hidden state
        """
        src = src
        tgt = tgt[:-1]  # exclude last target from inputs
        enc_hidden, context = self.encoder(src, lengths)
        enc_state = self.init_decoder_state(context, enc_hidden)
        out, dec_state, attns = self.decoder(tgt, src, context,
                                             enc_state if dec_state is None
                                             else dec_state)
        if self.multigpu:
            # Not yet supported on multi-gpu
            dec_state = None
            attns = None
        return out, attns, dec_state


class DecoderState(object):
    def detach(self):
        for h in self.all:
            if h is not None:
                h.detach_()
        # self.coverage.detach_()

    def repeatBeam_(self, beamSize):
        self._resetAll([Variable(e.data.repeat(1, beamSize, 1))
                        for e in self.all])

    def beamUpdate_(self, idx, positions, beamSize):
        for e in self.all:
            a, br, d = e.size()
            sentStates = e.view(a, beamSize, br // beamSize, d)[:, :, idx]
            sentStates.data.copy_(
                sentStates.data.index_select(1, positions))


class RNNDecoderState(DecoderState):
    def __init__(self, rnnstate, input_feed=None, coverage=None):
        # all objects are X x batch x dim
        # or X x (beam * sent) for beam search
        if not isinstance(rnnstate, tuple):
            self.hidden = (rnnstate,)
        else:
            self.hidden = rnnstate
        self.input_feed = input_feed
        self.coverage = coverage
        self.all = self.hidden + (self.input_feed,)

    def init_input_feed(self, context, rnn_size):
        batch_size = context.size(1)
        h_size = (batch_size, rnn_size)
        self.input_feed = Variable(context.data.new(*h_size).zero_(),
                                   requires_grad=False).unsqueeze(0)
        self.all = self.hidden + (self.input_feed,)

    def _resetAll(self, all):
        vars = [Variable(a.data if isinstance(a, Variable) else a,
                         volatile=True) for a in all]
        self.hidden = tuple(vars[:-1])
        self.input_feed = vars[-1]
        self.all = self.hidden + (self.input_feed,)


class TransformerDecoderState(DecoderState):
    def __init__(self, input=None):
        # all objects are X x batch x dim
        # or X x (beam * sent) for beam search
        self.previous_input = input
        self.all = (self.previous_input,)

    def _resetAll(self, all):
        vars = [(Variable(a.data if isinstance(a, Variable) else a,
                          volatile=True))
                for a in all]
        self.previous_input = vars[0]
        self.all = (self.previous_input,)

    def repeatBeam_(self, beamSize):
        pass


def make_base_model(opt, model_opt, fields, cuda, checkpoint=None):
    # HACK: collect source feature vocabs.
    feature_vocabs = []
    for j in range(100):
        key = "src_feat_" + str(j)
        if key not in fields:
            break
        feature_vocabs.append(fields[key].vocab)

    if model_opt.encoder_type == "text":
        encoder = Encoder(model_opt, fields["src"].vocab,
                          feature_vocabs)
    elif model_opt.encoder_type == "img":
        encoder = onmt.modules.ImageEncoder(model_opt)
    else:
        assert False, ("Unsupported encoder type %s"
                       % (model_opt.encoder_type))

    decoder = onmt.Models.Decoder(
        model_opt, fields["tgt"].vocab,
        embeddings=encoder.embeddings if model_opt.share_embeddings else None)
    model = onmt.Models.NMTModel(encoder, decoder)

    if not model_opt.copy_attn:
        generator = nn.Sequential(
            nn.Linear(model_opt.rnn_size, len(fields["tgt"].vocab)),
            nn.LogSoftmax())
    else:
        generator = onmt.modules.CopyGenerator(model_opt, fields["src"].vocab,
                                               fields["tgt"].vocab)
        if model_opt.share_decoder_embeddings:
            generator[0].weight = decoder.embeddings.word_lut.weight

    if checkpoint is not None:
        print('Loading model')
        model.load_state_dict(checkpoint['model'])
        generator.load_state_dict(checkpoint['generator'])

    if cuda:
        model.cuda()
        generator.cuda()
    else:
        model.cpu()
        generator.cpu()
    model.generator = generator
    return model<|MERGE_RESOLUTION|>--- conflicted
+++ resolved
@@ -107,13 +107,9 @@
         if embeddings is None:
             self.embeddings = onmt.modules.Embeddings(opt, dicts, None)
         else:
-<<<<<<< HEAD
-            assert (embeddings.feature_dicts is None), \
-=======
-            print(embeddings.feature_dicts)
-            assert embeddings.feature_dicts is None or len(embeddings.feature_dicts) == 0, \
->>>>>>> f7c5beca
-                   'decoder embeddings should not contain `feature_dicts`'
+            assert embeddings.feature_dicts is None or \
+                len(embeddings.feature_dicts) == 0, \
+                'decoder embeddings should not contain `feature_dicts`'
             self.embeddings = embeddings
         pad = dicts.stoi[onmt.IO.PAD_WORD]
         if self.decoder_layer == "transformer":
